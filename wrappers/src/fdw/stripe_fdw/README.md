# Stripe Foreign Data Wrapper

This is a foreign data wrapper for [Stripe](https://stripe.com/) developed using [Wrappers](https://github.com/supabase/wrappers).

## Documentation

[https://supabase.github.io/wrappers/stripe/](https://supabase.github.io/wrappers/stripe/)

## Changelog

| Version | Date       | Notes                                                |
| ------- | ---------- | ---------------------------------------------------- |
<<<<<<< HEAD
| 0.1.6   | 2023-05-06 | Updated docs and added more objects                  |
| 0.1.5   | 2023-05-01 | Added 'prices' object                                |
=======
| 0.1.6   | 2023-05-30 | Added Checkout Session object                        |
| 0.1.5   | 2023-05-01 | Added 'prices' object and empty result improvement   |
>>>>>>> ebc32eb7
| 0.1.4   | 2023-02-21 | Added Connect objects                                |
| 0.1.3   | 2022-12-21 | Added more core objects                              |
| 0.1.2   | 2022-12-04 | Added 'products' objects support                     |
| 0.1.1   | 2022-12-03 | Added quals pushdown support                         |
| 0.1.0   | 2022-12-01 | Initial version                                      |<|MERGE_RESOLUTION|>--- conflicted
+++ resolved
@@ -10,13 +10,9 @@
 
 | Version | Date       | Notes                                                |
 | ------- | ---------- | ---------------------------------------------------- |
-<<<<<<< HEAD
-| 0.1.6   | 2023-05-06 | Updated docs and added more objects                  |
-| 0.1.5   | 2023-05-01 | Added 'prices' object                                |
-=======
+| 0.1.7   | 2023-06-02 | Updated docs and added more objects                  |
 | 0.1.6   | 2023-05-30 | Added Checkout Session object                        |
 | 0.1.5   | 2023-05-01 | Added 'prices' object and empty result improvement   |
->>>>>>> ebc32eb7
 | 0.1.4   | 2023-02-21 | Added Connect objects                                |
 | 0.1.3   | 2022-12-21 | Added more core objects                              |
 | 0.1.2   | 2022-12-04 | Added 'products' objects support                     |
